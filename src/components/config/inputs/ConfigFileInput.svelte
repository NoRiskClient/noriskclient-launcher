--- conflicted
+++ resolved
@@ -1,11 +1,7 @@
 
 <script>
-<<<<<<< HEAD
   import { open } from '@tauri-apps/plugin-dialog';
-=======
-  import { open } from '@tauri-apps/api/dialog';
   import { addNotification } from '../../../stores/notificationStore.js';
->>>>>>> 1db0ad0d
 
   export let title;
   export let value;
