--- conflicted
+++ resolved
@@ -1,11 +1,6 @@
 <script>
-<<<<<<< HEAD
   import { invoke } from "@tauri-apps/api/core";
-  import { createEventDispatcher, onMount } from "svelte";
-=======
-  import { invoke } from "@tauri-apps/api";
   import { onMount } from "svelte";
->>>>>>> 1db0ad0d
   import WorldItem from "./WorldItem.svelte";
   import DatapacksScreen from "./DatapacksScreen.svelte";
   import VirtualList from "../../utils/VirtualList.svelte";
