<script>
<<<<<<< HEAD
    import { invoke } from "@tauri-apps/api/core";
    import {createEventDispatcher} from "svelte";
=======
    import { invoke } from "@tauri-apps/api";
    import { createEventDispatcher } from "svelte";
    import { addNotification } from "../../../../stores/notificationStore.js";
>>>>>>> 1db0ad0d

    const dispatch = createEventDispatcher()

    export let type;
    export let availableTypes;
    export let version;
    export let majorVersion;
    let showSubVersions = false;

    async function load() {
        if (type == "VANILLA" && availableTypes["VANILLA"].versions.length <= 0) {
            await invoke("get_all_vanilla_versions").then((response) => {
                let versions = response.versions.filter(v => v.type == 'release');
                versions.forEach(v => {
                    if (versions.filter(vers => v.id.split('.')[1] == (vers.id.split('.')[1]?.split('-')[0] ?? vers.id.split('.')[1]) && vers.id.split('.').length == 2).length == 0) {
                        versions.push({ id: v.id.split('.')[0] + '.' + v.id.split('.')[1] + '-FILLER', url: v.url });
                    }
                });
                versions.filter(v => (v.id.split('.').length == 2) && parseInt(v.id.split('.')[1]) >= 7).forEach(version => {
                    availableTypes["VANILLA"].versions.push({
                        "name": version.id.split('.')[0] + '.' + version.id.split('.')[1]?.split('-')[0] ?? version.id.split('.')[1],
                        "versions": versions.filter(v => v.id.split('.')[1] == version.id.split('.')[1]?.split('-')[0] ?? version.id.split('.')[1]).reverse().map(v => {
                            return { name: v.id, hash: v.url.split('//')[1].split('/')[3] }
                        })
                    });
                });
                availableTypes = availableTypes;
            }).catch((error) => {
                addNotification("Failed to get vanilla versions: " + error);
            });
        } else if (type == "FABRIC" && availableTypes["FABRIC"].versions.length <= 0) {
            await invoke("get_all_fabric_game_versions").then((response) => {
                let versions = response.filter(v => v.stable == true);
                versions.forEach(v => {
                    if (versions.filter(vers => v.version.split('.')[1] == (vers.version.split('.')[1]?.split('-')[0] ?? vers.version.split('.')[1]) && vers.version.split('.').length == 2).length == 0) {
                        versions.push({ version: v.version.split('.')[0] + '.' + v.version.split('.')[1] + '-FILLER' });
                    }
                });
                versions.filter(v => (v.version.split('.').length == 2)).sort((a, b) => (a.version.split('.')[1]?.split('-')[0] ?? a.version.split('.')[1])  - (b.version.split('.')[1]?.split('-')[0] ?? b.version.split('.')[1])).reverse().forEach(version => {
                    availableTypes["FABRIC"].versions.push({
                        "name": version.version.split('.')[0] + '.' + version.version.split('.')[1]?.split('-')[0] ?? version.version.split('.')[1],
                        "versions": versions.filter(v => v.version.split('.')[1] == version.version.split('.')[1]?.split('-')[0] ?? version.version.split('.')[1]).reverse().map(v => {
                            return { name: v.version }
                        })
                    });
                });
                availableTypes = availableTypes;
            }).catch((error) => {
                addNotification("Failed to get fabric versions: " + error);
            });
        } else if (type == "QUILT" && availableTypes["QUILT"].versions.length <= 0) {
            await invoke("get_quilt_manifest").then((response) => {
                availableTypes["QUILT"]["loaders_manifest"] = response.gameVersions[0]; // Set to keep for loader screen later
                response.gameVersions.shift();
                let versions = response.gameVersions.filter(v => v.stable);
                versions.forEach(v => {
                    if (versions.filter(vers => v.id.split('.')[1] == (vers.id.split('.')[1]?.split('-')[0] ?? vers.id.split('.')[1]) && vers.id.split('.').length == 2).length == 0) {
                        versions.push({ id: v.id.split('.')[0] + '.' + v.id.split('.')[1] + '-FILLER' });
                    }
                });
                versions.filter(v => v.id.split('.').length == 2).sort((a, b) => (a.id.split('.')[1]?.split('-')[0] ?? a.id.split('.')[1])  - (b.id.split('.')[1]?.split('-')[0] ?? b.id.split('.')[1])).reverse().forEach(version => {
                    availableTypes["QUILT"].versions.push({
                        "name": version.id.split('.')[0] + '.' + version.id.split('.')[1]?.split('-')[0] ?? version.id.split('.')[1],
                        "versions": versions.filter(v => v.id.split('.')[1] == (version.id.split('.')[1]?.split('-')[0] ?? version.id.split('.')[1])).reverse().map(v => {
                            return { name: v.id }
                        })
                    });
                });
                availableTypes = availableTypes;
            }).catch((error) => {
                addNotification("Failed to get quilt versions: " + error);
            });
        } else if (type == "FORGE" && availableTypes["FORGE"].versions.length <= 0) {
            await invoke("get_forge_manifest").then((response) => {
                availableTypes["FORGE"]["loaders_manifest"] = response.gameVersions; // Set to keep for loader screen later
                let versions = response.gameVersions.filter(v => v.stable == true && parseInt(v.id.split('.')[1]) >= 7);
                versions.forEach(v => {
                    if (versions.filter(vers => v.id.split('.')[1] == (vers.id.split('.')[1]?.split('-')[0] ?? vers.id.split('.')[1]) && vers.id.split('.').length == 2).length == 0) {
                        versions.push({ id: v.id.split('.')[0] + '.' + v.id.split('.')[1] + '-FILLER' });
                    }
                });
                versions.filter(v => v.id.split('.').length == 2).sort((a, b) => (a.id.split('.')[1]?.split('-')[0] ?? a.id.split('.')[1])  - (b.id.split('.')[1]?.split('-')[0] ?? b.id.split('.')[1])).reverse().forEach(version => {
                    availableTypes["FORGE"].versions.push({
                        "name": version.id.split('.')[0] + '.' + version.id.split('.')[1]?.split('-')[0] ?? version.id.split('.')[1],
                        "versions": versions.filter(v => v.id.split('.')[1] == version.id.split('.')[1]?.split('-')[0] ?? version.id.split('.')[1]).reverse().map(v => {
                            return { name: v.id }
                        })
                    });
                });
                availableTypes = availableTypes;
            }).catch((error) => {
                addNotification("Failed to get forge versions: " + error);
            });
        } else if (type == "NEO_FORGE" && availableTypes["NEO_FORGE"].versions.length <= 0) {
            await invoke("get_neoforge_manifest").then((response) => {
                availableTypes["NEO_FORGE"]["loaders_manifest"] = response.gameVersions; // Set to keep for loader screen later
                let versions = response.gameVersions.filter(v => v.stable == true && parseInt(v.id.split('.')[1]) >= 7);
                versions.forEach(v => {
                    if (versions.filter(vers => v.id.split('.')[1] == (vers.id.split('.')[1]?.split('-')[0] ?? vers.id.split('.')[1]) && vers.id.split('.').length == 2).length == 0) {
                        versions.push({ id: v.id.split('.')[0] + '.' + v.id.split('.')[1] + '-FILLER' });
                    }
                });
                versions.filter(v => v.id.split('.').length == 2).sort((a, b) => (a.id.split('.')[1]?.split('-')[0] ?? a.id.split('.')[1])  - (b.id.split('.')[1]?.split('-')[0] ?? b.id.split('.')[1])).reverse().forEach(version => {
                    availableTypes["NEO_FORGE"].versions.push({
                        "name": version.id.split('.')[0] + '.' + version.id.split('.')[1]?.split('-')[0] ?? version.id.split('.')[1],
                        "versions": versions.filter(v => v.id.split('.')[1] == version.id.split('.')[1]?.split('-')[0] ?? version.id.split('.')[1]).reverse().map(v => {
                            return { name: v.id }
                        })
                    });
                });
                availableTypes = availableTypes;
            }).catch((error) => {
                addNotification("Failed to get neoforge versions: " + error);
            });
        } else if (type == "PAPER" && availableTypes["PAPER"].versions.length <= 0) {
            await invoke("get_all_paper_game_versions").then((response) => {
                let versions = response.versions.filter(v => !v.includes('-') && parseInt(v.split('.')[1]) >= 7);
                versions.forEach(v => {
                    if (versions.filter(vers => v.split('.')[1] == (vers.split('.')[1]?.split('-')[0] ?? vers.split('.')[1]) && vers.split('.').length == 2).length == 0) {
                        versions.push(v.split('.')[0] + '.' + v.split('.')[1] + '-FILLER');
                    }
                });
                versions.filter(v => v.split('.').length == 2).sort((a, b) => (a.split('.')[1]?.split('-')[0] ?? a.split('.')[1])  - (b.split('.')[1]?.split('-')[0] ?? b.split('.')[1])).reverse().forEach(version => {
                    availableTypes["PAPER"].versions.push({
                        "name": version.split('.')[0] + '.' + version.split('.')[1]?.split('-')[0] ?? version.split('.')[1],
                        "versions": versions.filter(v => v.split('.')[1] == version.split('.')[1]?.split('-')[0] ?? version.split('.')[1]).reverse().map(v => {
                            return { name: v }
                        })
                    });
                });
                availableTypes = availableTypes;
            }).catch((error) => {
                addNotification("Failed to get paper versions: " + error);
            });
        } else if (type == "FOLIA" && availableTypes["FOLIA"].versions.length <= 0) {
            await invoke("get_all_folia_game_versions").then((response) => {
                let versions = response.versions.filter(v => !v.includes('-') && parseInt(v.split('.')[1]) >= 7);
                versions.forEach(v => {
                    if (versions.filter(vers => v.split('.')[1] == (vers.split('.')[1]?.split('-')[0] ?? vers.split('.')[1]) && vers.split('.').length == 2).length == 0) {
                        versions.push(v.split('.')[0] + '.' + v.split('.')[1] + '-FILLER');
                    }
                });
                versions.filter(v => v.split('.').length == 2).sort((a, b) => (a.split('.')[1]?.split('-')[0] ?? a.split('.')[1])  - (b.split('.')[1]?.split('-')[0] ?? b.split('.')[1])).reverse().forEach(version => {
                    availableTypes["FOLIA"].versions.push({
                        "name": version.split('.')[0] + '.' + version.split('.')[1]?.split('-')[0] ?? version.split('.')[1],
                        "versions": versions.filter(v => v.split('.')[1] == (version.split('.')[1]?.split('-')[0] ?? version.split('.')[1]) && !v.includes('-FILLER')).reverse().map(v => {
                            return { name: v }
                        })
                    });
                });
                availableTypes = availableTypes;
            }).catch((error) => {
                addNotification("Failed to get folia versions: " + error);
            });
        } else if (type == "PURPUR" && availableTypes["PURPUR"].versions.length <= 0) {
            await invoke("get_all_purpur_game_versions").then((response) => {
                let versions = response.versions.filter(v => !v.includes('-') && parseInt(v.split('.')[1]) >= 7);
                versions.forEach(v => {
                    if (versions.filter(vers => v.split('.')[1] == (vers.split('.')[1]?.split('-')[0] ?? vers.split('.')[1]) && vers.split('.').length == 2).length == 0) {
                        versions.push(v.split('.')[0] + '.' + v.split('.')[1] + '-FILLER');
                    }
                });
                versions.filter(v => v.split('.').length == 2).sort((a, b) => (a.split('.')[1]?.split('-')[0] ?? a.split('.')[1])  - (b.split('.')[1]?.split('-')[0] ?? b.split('.')[1])).reverse().forEach(version => {
                    availableTypes["PURPUR"].versions.push({
                        "name": version.split('.')[0] + '.' + version.split('.')[1]?.split('-')[0] ?? version.split('.')[1],
                        "versions": versions.filter(v => v.split('.')[1] == (version.split('.')[1]?.split('-')[0] ?? version.split('.')[1]) && !v.includes('-FILLER')).reverse().map(v => {
                            return { name: v }
                        })
                    });
                });
                availableTypes = availableTypes;
            }).catch((error) => {
                addNotification("Failed to get purpur versions: " + error);
            });
        } else if (type == "SPIGOT" && availableTypes["SPIGOT"].versions.length <= 0) {
            await invoke("get_all_spigot_game_versions").then((response) => {
                let versions = response.filter(v => !v.includes('-') && parseInt(v.split('.')[1]) >= 7);
                versions.forEach(v => {
                    if (versions.filter(vers => v.split('.')[1] == (vers.split('.')[1]?.split('-')[0] ?? vers.split('.')[1]) && vers.split('.').length == 2).length == 0) {
                        versions.push(v.split('.')[0] + '.' + v.split('.')[1] + '-FILLER');
                    }
                });
                versions.filter(v => v.split('.').length == 2).sort((a, b) => (a.split('.')[1]?.split('-')[0] ?? a.split('.')[1])  - (b.split('.')[1]?.split('-')[0] ?? b.split('.')[1])).reverse().forEach(version => {
                    availableTypes["SPIGOT"].versions.push({
                        "name": version.split('.')[0] + '.' + version.split('.')[1]?.split('-')[0] ?? version.split('.')[1],
                        "versions": versions.filter(v => v.split('.')[1] == (version.split('.')[1]?.split('-')[0] ?? version.split('.')[1]) && !v.includes('-FILLER')).reverse().map(v => {
                            return { name: v }
                        })
                    });
                });
                availableTypes = availableTypes;
            }).catch((error) => {
                addNotification("Failed to get spigot versions: " + error);
            });
        } else if (type == "BUKKIT" && availableTypes["BUKKIT"].versions.length <= 0) {
            await invoke("get_all_bukkit_game_versions").then((response) => {
                let versions = response.filter(v => !v.includes('-') && parseInt(v.split('.')[1]) >= 7);
                versions.forEach(v => {
                    if (versions.filter(vers => v.split('.')[1] == (vers.split('.')[1]?.split('-')[0] ?? vers.split('.')[1]) && vers.split('.').length == 2).length == 0) {
                        versions.push(v.split('.')[0] + '.' + v.split('.')[1] + '-FILLER');
                    }
                });
                versions.filter(v => v.split('.').length == 2).sort((a, b) => (a.split('.')[1]?.split('-')[0] ?? a.split('.')[1])  - (b.split('.')[1]?.split('-')[0] ?? b.split('.')[1])).reverse().forEach(version => {
                    availableTypes["BUKKIT"].versions.push({
                        "name": version.split('.')[0] + '.' + version.split('.')[1]?.split('-')[0] ?? version.split('.')[1],
                        "versions": versions.filter(v => v.split('.')[1] == (version.split('.')[1]?.split('-')[0] ?? version.split('.')[1]) && !v.includes('-FILLER')).reverse().map(v => {
                            return { name: v }
                        })
                    });
                });
                availableTypes = availableTypes;
            }).catch((error) => {
                addNotification("Failed to get bukkit versions: " + error);
            });
        }
    }

    load()

    function selectVersion(data) {
        version = data.name.replace('-FILLER', '');
        if (type == "VANILLA") {
            availableTypes["VANILLA"].downloadHash = data.hash;
        }
    }
</script>

<div class="tab-wrapper">
    <h1 class="title">Server Version</h1>
    <!-- svelte-ignore a11y-click-events-have-key-events -->
    <h1 class="before-button" on:click={() => showSubVersions == false ? dispatch('back') : showSubVersions = false}>&lt;-</h1>
    {#if majorVersion == null || showSubVersions == false}
        <div class="versions row">
            {#each availableTypes[type].versions as serverVersion}
                <!-- svelte-ignore a11y-click-events-have-key-events -->
                <div class="version row" class:active={majorVersion == serverVersion.name} on:click={() => {majorVersion = serverVersion.name; showSubVersions = true;}}>
                    <p>{serverVersion.name.replace('-FILLER', '')}</p>
                </div>
            {/each}
        </div>
    {:else}
        <div class="versions row">
            {#each availableTypes[type].versions.find(v => v.name == majorVersion).versions.sort() as serverVersion}
                <!-- svelte-ignore a11y-click-events-have-key-events -->
                <div class="version row" class:active={version == serverVersion.name} on:click={() => selectVersion(serverVersion)}>
                    <p>{serverVersion.name}</p>
                </div>
            {/each}
        </div>
    {/if}
    {#if version != ""}
        <!-- svelte-ignore a11y-click-events-have-key-events -->
        <h1 class="next-button primary-text" on:click={() => dispatch('next')}>-&gt;</h1>
    {/if}
</div>

<style>
    .tab-wrapper {
        display: flex;
        flex-direction: column;
        gap: 1em;
    }

    .title {
        font-family: 'Press Start 2P', serif;
        font-size: 30px;
        text-align: center;
        margin-bottom: 1em;
        cursor: default;
    }

    .row {
        display: flex;
        flex-direction: row;
        gap: 1.5em;
    }

    h1 {
        font-family: 'Press Start 2P', serif;
        font-size: 18px;
        margin-bottom: 0.8em;
        cursor: default;
    }

    .versions {
        justify-content: center;
        flex-wrap: wrap;
    }

    .version {
        font-family: 'Press Start 2P', serif;
        gap: 1em;
        background-color: var(--background-contrast-color);
        width: 100px;
        padding: 20px;
        border-radius: 10px;
        justify-content: center;
        align-items: center;
        cursor: pointer;
        text-wrap: nowrap;
        transition-duration: 200ms;
    }

    .version.active {
        background-color: var(--secondary-color);
        transition-duration: 200ms;
    }
    
    .version:hover {
        transform: scale(1.1);
        transition-duration: 200ms;
    }

    .before-button {
        position: absolute;
        font-family: 'Press Start 2P', serif;
        font-size: 30px;
        text-align: center;
        cursor: pointer;
        transition-duration: 200ms;
    }

    .next-button {
        position: absolute;
        font-family: 'Press Start 2P', serif;
        font-size: 30px;
        margin-top: 60%;
        margin-left: 82.5%;
        text-align: center;
        cursor: pointer;
        transition-duration: 200ms;
    }

    .before-button:hover, .next-button:hover {
        transform: scale(1.2);
        transition-duration: 200ms;
    }
</style><|MERGE_RESOLUTION|>--- conflicted
+++ resolved
@@ -1,12 +1,7 @@
 <script>
-<<<<<<< HEAD
     import { invoke } from "@tauri-apps/api/core";
     import {createEventDispatcher} from "svelte";
-=======
-    import { invoke } from "@tauri-apps/api";
-    import { createEventDispatcher } from "svelte";
     import { addNotification } from "../../../../stores/notificationStore.js";
->>>>>>> 1db0ad0d
 
     const dispatch = createEventDispatcher()
 
