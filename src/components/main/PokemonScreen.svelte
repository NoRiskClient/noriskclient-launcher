<script>
  import { onMount } from "svelte";
  import { invoke } from "@tauri-apps/api";
  import { appWindow } from "@tauri-apps/api/window";
  import { scale } from "svelte/transition";
  import { quintOut } from "svelte/easing";
  import { listen } from "@tauri-apps/api/event";
  import SkinButton from "./SkinButton.svelte";
  import LoadingScreen from "../loading/LoadingScreen.svelte";
  import SettingsModal from "../config/ConfigModal.svelte";
  import McRealAppModal from "../mcRealApp/McRealAppModal.svelte";
  import ProfilesScreen from "../profiles/ProfilesScreen.svelte";
  import SkinScreen from "../skin/SkinScreen.svelte";
  import CapeScreen from "../cape/CapeScreen.svelte";
  import AddonsScreen from "../addons/AddonsScreen.svelte";
<<<<<<< HEAD
  import InvitePopup from "../invite/InvitePopup.svelte";
=======
  import ServersScreen from "../servers/ServersScreen.svelte";
>>>>>>> ac164bde
  import ClientLog from "../log/LogPopup.svelte";
  import NoRiskLogoColor from "../../images/norisk_logo_color.png";

  export let options;
  let branches = [];
  let launcherProfiles = {};
  let friendInviteSlots = {};
  let currentBranchIndex = 0;
  let clientRunning;
  let fakeClientRunning = false;
  let refreshingAccount = false;
  let forceServer = null;

  let progressBarMax = 0;
  let progressBarProgress = 0;
  let progressBarLabel = "";
  let settingsShown = false;
  let mcRealQrCodeShown = false;
  let clientLogShown = false;
  let showProfilesScreen = false;
  let showProfilesScreenHack = false;
  let showSkinScreen = false;
  let showSkinScreenHack = false;
  let showCapeScreen = false;
  let showCapeScreenHack = false;
  let showAddonsScreen = false;
  let showAddonsScreenHack = false;
<<<<<<< HEAD
  let showInvitePopup = false;
=======
  let showServersScreen = false;
  let showServersScreenHack = false;
>>>>>>> ac164bde
  let log = [];
  let customServerProgress = {};
  let customServerLogs = {};

  listen("process-output", event => {
    log = [...log, event.payload];
  });

  listen("progress-update", event => {
    let progressUpdate = event.payload;

    switch (progressUpdate.type) {
      case "max": {
        progressBarMax = progressUpdate.value;
        break;
      }
      case "progress": {
        progressBarProgress = progressUpdate.value;
        break;
      }
      case "label": {
        progressBarLabel = progressUpdate.value;
        break;
      }
    }
  });

  listen("custom-server-process-output", event => {
    console.log(event.payload);
    if (customServerLogs[event.payload.server_id] == null) {
      customServerLogs[event.payload.server_id] = [];
    }
    customServerLogs[event.payload.server_id] = [...customServerLogs[event.payload.server_id], event.payload.data];
  });

  listen("custom-server-progress-update", event => {
    let progressUpdate = event.payload.data;

    if (customServerProgress[event.payload.server_id] == null) {
      customServerProgress[event.payload.server_id] = {label: '', progress: 0, max: 0};
    }

    switch (progressUpdate.type) {
      case "max": {
        customServerProgress[event.payload.server_id]["max"] = progressUpdate.value;
        break;
      }
      case "progress": {
        customServerProgress[event.payload.server_id]["progress"] = progressUpdate.value;
        break;
      }
      case "label": {
        customServerProgress[event.payload.server_id]["label"] = progressUpdate.value;
        break;
      }
    }
  });

  function uuidv4() {
    return 'xxxxxxxx-xxxx-4xxx-yxxx-xxxxxxxxxxxx'.replace(/[xy]/g, function(c) {
        var r = Math.random() * 16 | 0, v = c == 'x' ? r : (r & 0x3 | 0x8);
        return v.toString(16);
    });
  }

  function handleSwitchBranch(isLeft) {
    const totalBranches = branches.length;

    if (isLeft) {
      currentBranchIndex = (currentBranchIndex - 1 + totalBranches) % totalBranches;
    } else {
      currentBranchIndex = (currentBranchIndex + 1) % totalBranches;
    }
  }

  async function requestBranches() {
    const loginData = options.accounts.find(obj => obj.uuid === options.currentUuid);
    console.log(options.experimentalMode ? loginData.experimentalToken : loginData.noriskToken);
    await invoke("request_norisk_branches", {
      noriskToken: options.experimentalMode ? loginData.experimentalToken : loginData.noriskToken,
    })
      .then((result) => {
        const latestBranch = options.experimentalMode ? options.latestDevBranch : options.latestBranch;
        console.debug("Received Branches Latest Branch: " + latestBranch, result);
        branches = result;
        branches.sort(function(a, b) {
          if (a === latestBranch) {
            return -1;
          } else if (b === latestBranch) {
            return 1;
          } else {
            return a.localeCompare(b);
          }
        });
      })
      .catch((reason) => {
        alert(reason);
        console.error(reason);
      });

    await invoke("get_launcher_profiles").then((profiles) => {
      console.info(`Loaded launcher profiles: `, profiles);
      branches.forEach(branch => {
        if (options.experimentalMode) {
          const branchProfile = profiles.experimentalProfiles.find(p => p.branch == branch);
          if (!branchProfile) {
            const profileId = uuidv4();
            profiles.experimentalProfiles.push({
              id: profileId,
              branch: branch,
              name: `${branch} - Default`,
              mods: []
            });
            profiles.selectedExperimentalProfiles[branch] = profileId;
          }
        } else {
          const branchProfile = profiles.mainProfiles.find(p => p.branch == branch);
          if (!branchProfile) {
            const profileId = uuidv4();
            profiles.mainProfiles.push({
              id: profileId,
              branch: branch,
              name: `${branch} - Default`,
              mods: []
            });
            profiles.selectedMainProfiles[branch] = profileId;
          }
        }
        const branchAddons = profiles.addons[branch];
        if (!branchAddons) {
          profiles.addons[branch] = {
            shaders: [],
            resourcePacks: [],
            datapacks: []
          };
        }
      });

      profiles.store = function() {
        console.debug("storing launcher profiles", profiles);
        console.log(profiles)
        invoke("store_launcher_profiles", { launcherProfiles: profiles }).catch(e => console.error(e));
      }

      profiles.store();

      launcherProfiles = profiles;
    }).catch((err) => {
      console.error(`Failed to load launcher profiles: ${err}`);
      alert(`Failed to load launcher profiles: ${err}`);
    })
  }

  async function loadFriendInvites() {
    const loginData = options.accounts.find(obj => obj.uuid === options.currentUuid);
    await invoke("get_whitelist_slots", {
      noriskToken: options.experimentalMode ? loginData.experimentalToken : loginData.noriskToken
    }).then((result) => {
      console.debug("Received Whitelist Slots", result);
      friendInviteSlots = result;
    }).catch((reason) => {
      alert(reason);
      console.error(reason);
      friendInviteSlots = {};
    });
  }

  onMount(async () => {
    await requestBranches();
    await loadFriendInvites();
  });

  listen("client-exited", () => {
    clientRunning = false;
    fakeClientRunning = false;
    progressBarLabel = null;
    progressBarProgress = 0;
    progressBarMax = null;
    forceServer = null;
  });
  
  listen("client-error", (e) => {
    clientLogShown = true;
    console.error(e.payload);
    forceServer = null;
  });

  export async function runClient() {
    if (clientRunning) {
      return;
    }
    if (refreshingAccount) {
      console.error("Refreshing Account...");
      return;
    }

    refreshingAccount = true;
    await invoke("refresh_via_norisk", { loginData: options.accounts.find(obj => obj.uuid === options.currentUuid) })
      .then((account) => {
        console.debug("Current UUID", options.currentUuid);
        console.debug("Account UUID", account.uuid);
        // Index des vorhandenen Objekts mit derselben UUID suchen
        let existingIndex = options.accounts.findIndex(obj => obj.uuid === account.uuid);
        if (existingIndex !== -1) {
          console.debug("###Replaced Refreshed  Account");
          options.accounts[existingIndex] = account;
        } else {
          console.debug("###Added Refreshed Account");
          options.accounts.push(account);
        }

        options.store();
      })
      //TODO also aktueller stand ist dass das hier manchmal failen kann und deswegen kann man nicht refreshen haha einfach hoffen lol...
      .catch(e => console.error("###" + e));
    refreshingAccount = false;

    console.log("Client started");
    const loginData = options.accounts.find(obj => obj.uuid === options.currentUuid);
    let launchManifest = {};
    let branch = branches[currentBranchIndex];
    let installedMods = [];
    log = [];
    clientRunning = true;
    fakeClientRunning = true;

    await invoke("get_launch_manifest", {
        branch: branch,
        noriskToken: options.experimentalMode ? loginData.experimentalToken : loginData.noriskToken,
    }).then((result) => {
        console.debug("Launch Manifest", result);
        launchManifest = result;
    }).catch((err) => {
        console.error(err);
    });

    if (options.experimentalMode) {
      options.latestDevBranch = branch;
    } else {
      options.latestBranch = branch;
    }

    options.store();

    let launcherProfile;
    if (options.experimentalMode) {
      const activeProfileId = launcherProfiles.selectedExperimentalProfiles[branch];
      launcherProfile = launcherProfiles.experimentalProfiles.find(p => p.id == activeProfileId);
    } else {
      const activeProfileId = launcherProfiles.selectedMainProfiles[branch];
      launcherProfile = launcherProfiles.mainProfiles.find(p => p.id == activeProfileId);
    }

    launcherProfile.mods.forEach(mod => {
      installedMods.push(mod.value);
      mod.dependencies.forEach((dependency) => {
        installedMods.push(dependency.value);
      });
    });

    home();

    console.debug("Running Branch", branch);
    console.log(forceServer);
    await invoke("run_client", {
      branch: branch,
      loginData: loginData,
      options: options,
      forceServer: forceServer != null ? forceServer : launchManifest.server?.length > 0 ? launchManifest.server : null,
      mods: installedMods,
      shaders: launcherProfiles.addons[branch].shaders,
      resourcepacks: launcherProfiles.addons[branch].resourcePacks,
      datapacks: launcherProfiles.addons[branch].datapacks
    });

    forceServer = `${forceServer}:LAUNCHED`;
  }

  let dataFolderPath;
  invoke("default_data_folder_path").then(result => {
    dataFolderPath = result;
  }).catch(e => {
    alert("Failed to get data folder: " + e);
    console.error(e);
  });

  function preventSelection(event) {
    event.preventDefault();
  }

  function handleShowInvitePopup() {
    showInvitePopup = true;
  }

  function handleOpenProfilesScreen() {
    showProfilesScreenHack = true;
    setTimeout(() => {
      showProfilesScreen = true;
    }, 300);
  }

  function handleOpenSkinScreen() {
    showSkinScreenHack = true;
    setTimeout(() => {
      showSkinScreen = true;
    }, 300);
  }

  function handleOpenCapeScreen() {
    showCapeScreenHack = true;
    setTimeout(() => {
      showCapeScreen = true;
    }, 300);
  }
  
  function handleOpenAddonsScreen() {
    showAddonsScreenHack = true;
    setTimeout(() => {
      showAddonsScreen = true;
    }, 300);
  }
  
  function handleOpenServersScreen() {
    showServersScreenHack = true;
    setTimeout(() => {
      showServersScreen = true;
    }, 300);
  }

  function home() {
    showInvitePopup = false;
    showProfilesScreen = false;
    showProfilesScreenHack = false;
    showSkinScreen = false;
    showSkinScreenHack = false;
    showCapeScreen = false;
    showCapeScreenHack = false;
    showAddonsScreen = false;
    showAddonsScreenHack = false;
    showServersScreen = false;
    showServersScreenHack = false;
  }

  function homeWhileClientRunning() {
    clientRunning = false;
    fakeClientRunning = true;
  }

  function backToLoadingScreen() {
    fakeClientRunning = false;
    setTimeout(() => {
      home()
      clientRunning = true;
    }, 100);
  }

  function closeWindow() {
    appWindow.close();
  }
</script>


<div class="black-bar" data-tauri-drag-region></div>
<div class="content">
  {#if showInvitePopup}
    <InvitePopup on:getInviteSlots={loadFriendInvites} bind:options bind:showModal={showInvitePopup} bind:friendInviteSlots />
  {/if}

  {#if showAddonsScreen}
    <AddonsScreen on:home={home} bind:options bind:launcherProfiles bind:currentBranch={branches[currentBranchIndex]} />
  {/if}

  {#if showServersScreen}
    <ServersScreen on:home={home} on:play={runClient} bind:options bind:currentBranch={branches[currentBranchIndex]} bind:forceServer={forceServer} bind:customServerLogs={customServerLogs} bind:customServerProgress={customServerProgress} />
  {/if}

  {#if showProfilesScreen}
    <ProfilesScreen on:home={home} bind:options bind:allLauncherProfiles={launcherProfiles} branches={branches} currentBranchIndex={currentBranchIndex}></ProfilesScreen>
  {/if}

  {#if showSkinScreen}
    <SkinScreen on:home={home} bind:options></SkinScreen>
  {/if}

  {#if showCapeScreen}
  <CapeScreen on:home={home} bind:options></CapeScreen>
  {/if}

  {#if settingsShown}
<<<<<<< HEAD
  <SettingsModal on:requestBranches={() => { requestBranches(); loadFriendInvites(); }} bind:options bind:showModal={settingsShown} dataFolderPath={dataFolderPath}></SettingsModal>
=======
  <SettingsModal on:requestBranches={requestBranches} bind:options bind:showModal={settingsShown} dataFolderPath={dataFolderPath}></SettingsModal>
  {/if}
  
  {#if mcRealQrCodeShown}
  <McRealAppModal bind:options bind:showModal={mcRealQrCodeShown}></McRealAppModal>
>>>>>>> ac164bde
  {/if}

  {#if clientLogShown}
    <ClientLog messages={log} on:hideClientLog={() => clientLogShown = false} />
  {/if}

  {#if clientRunning}
<<<<<<< HEAD
    <LoadingScreen bind:log progressBarMax={progressBarMax} progressBarProgress={progressBarProgress} progressBarLabel={progressBarLabel} on:home={homeWhileClientRunning}></LoadingScreen>
=======
    <LoadingScreen bind:log progressBarMax={progressBarMax} progressBarProgress={progressBarProgress} progressBarLabel={progressBarLabel} on:home={homeWhileClientRunning} />
>>>>>>> ac164bde
  {/if}

  {#if (!showProfilesScreenHack && !showSkinScreenHack && !showCapeScreenHack && !showAddonsScreenHack && !showServersScreenHack) && !clientRunning && !clientLogShown}
    {#if fakeClientRunning}
      <!-- svelte-ignore a11y-click-events-have-key-events -->
      <h1 class="back-to-loading-button" on:click={() => backToLoadingScreen()}>[BACK TO RUNNING GAME]</h1>
    {/if}
    <div transition:scale={{ x: 15, duration: 300, easing: quintOut }} class="settings-button-wrapper">
      {#if options.accounts.length > 0 && (friendInviteSlots.availableSlots != -1 && friendInviteSlots.availableSlots > friendInviteSlots.previousInvites)}
        <!-- svelte-ignore a11y-click-events-have-key-events -->
        <h1 class="invite-button" on:click={handleShowInvitePopup}><p>✨</p>Invite</h1>
      {/if}
      <!-- svelte-ignore a11y-click-events-have-key-events -->
      <h1 on:click={() => settingsShown = true}>SETTINGS</h1>
      {#if options.accounts.length > 0}
      <!-- svelte-ignore a11y-click-events-have-key-events -->
      <h1 on:click={handleOpenProfilesScreen}>PROFILES</h1>
      {#if friendInviteSlots.availableSlots == -1}
        <!-- svelte-ignore a11y-click-events-have-key-events -->
<<<<<<< HEAD
        <h1 on:click={handleShowInvitePopup}>Invite</h1>
      {/if}
=======
        <h1 on:click={() => mcRealQrCodeShown = true}>MCREAL APP</h1>
        <!-- svelte-ignore a11y-click-events-have-key-events -->
        <h1 on:click={handleOpenProfilesScreen}>PROFILES</h1>
>>>>>>> ac164bde
        <!-- svelte-ignore a11y-click-events-have-key-events -->
        <h1 on:click={handleOpenServersScreen}>SERVERS</h1>
        <!-- svelte-ignore a11y-click-events-have-key-events -->
        <h1 on:click={handleOpenAddonsScreen}>ADDONS</h1>
        <!-- svelte-ignore a11y-click-events-have-key-events -->
        <h1 on:click={handleOpenCapeScreen}>CAPES</h1>
        <!-- svelte-ignore a11y-click-events-have-key-events -->
        <h1 on:click={handleOpenSkinScreen}>SKIN</h1>
      {/if}
      <!-- svelte-ignore a11y-click-events-have-key-events -->
      <h1 class="quit" on:click={closeWindow}>QUIT</h1>
    </div>
    <img transition:scale={{ x: 15, duration: 300, easing: quintOut }}
      class="pokemon-title"
      src={NoRiskLogoColor}
      alt="Pokemon Title">
    <div class="branch-wrapper">
      <!-- svelte-ignore a11y-click-events-have-key-events -->
      <h1 transition:scale={{ x: 15, duration: 300, easing: quintOut }}
      on:selectstart={preventSelection} style="cursor: pointer"
          on:mousedown={preventSelection} class="nes-font switch"
          on:click={() => handleSwitchBranch(true)}
          hidden={branches.length < 1 || options.currentUuid == null}>
        &lt;</h1>
      <section style="display:flex;justify-content:center">
        {#if refreshingAccount}
          <h1 class="nes-font" transition:scale={{ x: 15, duration: 300, easing: quintOut }} style="position:absolute">
            Loading Account...</h1>
        {:else if branches.length < 1 || options.currentUuid == null}
          <h1 class="nes-font" transition:scale={{ x: 15, duration: 300, easing: quintOut }}>
            Sign in...</h1>
        {:else}
          {#each branches as branch, i}
            {#if currentBranchIndex === i}
              <h1 transition:scale={{ x: 15, duration: 300, easing: quintOut }}
                  class="nes-font"
                  style="position:absolute"
                  on:selectstart={preventSelection}
                  on:mousedown={preventSelection}
              > {branch.toUpperCase()} VERSION</h1>
            {/if}
          {/each}
        {/if}
      </section>
      <!-- svelte-ignore a11y-click-events-have-key-events -->
      <h1 transition:scale={{ x: 15, duration: 300, easing: quintOut }}
          on:selectstart={preventSelection}
          style="cursor: pointer" on:mousedown={preventSelection}
          class="nes-font switch" on:click={() => handleSwitchBranch(false)}
          hidden={branches.length < 1 || options.currentUuid == null}>
        &gt;</h1>
    </div>
    <SkinButton on:launch={runClient} on:requestBranches={requestBranches} bind:options={options}></SkinButton>
    <div transition:scale={{ x: 15, duration: 300, easing: quintOut }} on:selectstart={preventSelection}
        on:mousedown={preventSelection} class="copyright">
      © 2000-{new Date().getFullYear()} HGLabor/Friends Inc. v0.4.7
    </div>
  {/if}
</div>
<div class="black-bar" data-tauri-drag-region=""></div>

<style>
    .black-bar {
        width: 100%;
        height: 10vh;
        background-color: #151515;
    }

    .switch:hover {
        color: var(--hover-color);
        text-shadow: 2px 2px var(--hover-color-text-shadow);
    }

    .content {
        flex: 1;
        display: flex;
        flex-direction: column;
        justify-content: center;
        align-items: center;
        height: 80vh;
        gap: 20px;
        padding: 20px; /* Innenabstand für den Schlagschatten */
    }

    .branch-wrapper {
        display: flex;
        align-content: space-evenly;
        flex-direction: row;
        gap: 200px;
    }

    .pokemon-title {
        width: 80%;
        max-width: 400px;
        margin-bottom: 20px;
        image-rendering: pixelated;
    }

    .nes-font {
        font-family: 'Press Start 2P', serif;
        font-size: 18px;
        margin: 0;
        color: var(--primary-color);
        text-shadow: 2px 2px var(--primary-color-text-shadow);
        cursor: default;
    }

    .copyright {
        font-family: 'Press Start 2P', serif;
        font-size: 10px;
        margin-top: 0.3em;
        text-shadow: 1px 1px var(--hover-color-text-shadow);
        color: var(--hover-color);
        cursor: default;
    }

    .settings-button-wrapper {
        position: absolute;
        top: 5em;
        right: 0;
        padding: 10px;
        display: flex;
        flex-direction: column;
        align-items: end;
    }

    .settings-button-wrapper h1 {
        font-size: 11px;
        font-family: 'Press Start 2P', serif;
        margin-bottom: 1em;
        cursor: pointer;
        color: var(--secondary-color);
        text-shadow: 1px 1px var(--secondary-color-text-shadow);
        transition: transform 0.3s, color 0.25s, text-shadow 0.25s;
    }

    .settings-button-wrapper h1:hover {
        color: var(--hover-color);
        text-shadow: 1px 1px var(--hover-color-text-shadow);
        transform: scale(1.2);
    }
    
    .settings-button-wrapper h1.quit:hover {
        color: red;
        text-shadow: 1px 1px #460000;
        transform: scale(1.2);
    }

    .settings-button-wrapper h1.invite-button {
      display: flex;
      flex-direction: row;
      align-items: center;
      font-size: 12.5px;
    }

    .settings-button-wrapper h1.invite-button p {
      margin-bottom: 5px;
      padding-right: 5px;
      font-size: 15px;
    }

    .back-to-loading-button {
        position: absolute;
        bottom: 1em; /* Abstand vom oberen Rand anpassen */
        transition: transform 0.3s;
        font-size: 20px;
        color: #e8e8e8;
        text-shadow: 2px 2px #7a7777;
        font-family: 'Press Start 2P', serif;
        cursor: pointer;
    }

    .back-to-loading-button:hover {
        transform: scale(1.2);
    }
</style><|MERGE_RESOLUTION|>--- conflicted
+++ resolved
@@ -13,11 +13,8 @@
   import SkinScreen from "../skin/SkinScreen.svelte";
   import CapeScreen from "../cape/CapeScreen.svelte";
   import AddonsScreen from "../addons/AddonsScreen.svelte";
-<<<<<<< HEAD
   import InvitePopup from "../invite/InvitePopup.svelte";
-=======
   import ServersScreen from "../servers/ServersScreen.svelte";
->>>>>>> ac164bde
   import ClientLog from "../log/LogPopup.svelte";
   import NoRiskLogoColor from "../../images/norisk_logo_color.png";
 
@@ -45,12 +42,9 @@
   let showCapeScreenHack = false;
   let showAddonsScreen = false;
   let showAddonsScreenHack = false;
-<<<<<<< HEAD
   let showInvitePopup = false;
-=======
   let showServersScreen = false;
   let showServersScreenHack = false;
->>>>>>> ac164bde
   let log = [];
   let customServerProgress = {};
   let customServerLogs = {};
@@ -440,15 +434,11 @@
   {/if}
 
   {#if settingsShown}
-<<<<<<< HEAD
-  <SettingsModal on:requestBranches={() => { requestBranches(); loadFriendInvites(); }} bind:options bind:showModal={settingsShown} dataFolderPath={dataFolderPath}></SettingsModal>
-=======
-  <SettingsModal on:requestBranches={requestBranches} bind:options bind:showModal={settingsShown} dataFolderPath={dataFolderPath}></SettingsModal>
+    <SettingsModal on:requestBranches={() => { requestBranches(); loadFriendInvites(); }} bind:options bind:showModal={settingsShown} dataFolderPath={dataFolderPath}></SettingsModal>
   {/if}
   
   {#if mcRealQrCodeShown}
-  <McRealAppModal bind:options bind:showModal={mcRealQrCodeShown}></McRealAppModal>
->>>>>>> ac164bde
+    <McRealAppModal bind:options bind:showModal={mcRealQrCodeShown}></McRealAppModal>
   {/if}
 
   {#if clientLogShown}
@@ -456,11 +446,7 @@
   {/if}
 
   {#if clientRunning}
-<<<<<<< HEAD
-    <LoadingScreen bind:log progressBarMax={progressBarMax} progressBarProgress={progressBarProgress} progressBarLabel={progressBarLabel} on:home={homeWhileClientRunning}></LoadingScreen>
-=======
     <LoadingScreen bind:log progressBarMax={progressBarMax} progressBarProgress={progressBarProgress} progressBarLabel={progressBarLabel} on:home={homeWhileClientRunning} />
->>>>>>> ac164bde
   {/if}
 
   {#if (!showProfilesScreenHack && !showSkinScreenHack && !showCapeScreenHack && !showAddonsScreenHack && !showServersScreenHack) && !clientRunning && !clientLogShown}
@@ -476,18 +462,14 @@
       <!-- svelte-ignore a11y-click-events-have-key-events -->
       <h1 on:click={() => settingsShown = true}>SETTINGS</h1>
       {#if options.accounts.length > 0}
-      <!-- svelte-ignore a11y-click-events-have-key-events -->
-      <h1 on:click={handleOpenProfilesScreen}>PROFILES</h1>
-      {#if friendInviteSlots.availableSlots == -1}
-        <!-- svelte-ignore a11y-click-events-have-key-events -->
-<<<<<<< HEAD
-        <h1 on:click={handleShowInvitePopup}>Invite</h1>
-      {/if}
-=======
-        <h1 on:click={() => mcRealQrCodeShown = true}>MCREAL APP</h1>
         <!-- svelte-ignore a11y-click-events-have-key-events -->
         <h1 on:click={handleOpenProfilesScreen}>PROFILES</h1>
->>>>>>> ac164bde
+        {#if friendInviteSlots.availableSlots == -1}
+          <!-- svelte-ignore a11y-click-events-have-key-events -->
+          <h1 on:click={handleShowInvitePopup}>Invite</h1>
+        {/if}
+        <!-- svelte-ignore a11y-click-events-have-key-events -->  
+        <h1 on:click={() => mcRealQrCodeShown = true}>MCREAL APP</h1>
         <!-- svelte-ignore a11y-click-events-have-key-events -->
         <h1 on:click={handleOpenServersScreen}>SERVERS</h1>
         <!-- svelte-ignore a11y-click-events-have-key-events -->
