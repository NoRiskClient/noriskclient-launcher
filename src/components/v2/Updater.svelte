<script>
  import { quintOut } from "svelte/easing";
  import { scale } from "svelte/transition";
  import { onMount } from "svelte";
<<<<<<< HEAD
  import { check } from "@tauri-apps/plugin-updater";
  import { relaunch } from "@tauri-apps/plugin-process";
  import { isCheckingForUpdates, noriskError, noriskLog } from "../../utils/noriskUtils.js";
=======
  import { checkUpdate, installUpdate, onUpdaterEvent } from "@tauri-apps/api/updater";
  import { relaunch } from "@tauri-apps/api/process";
  import { isCheckingForUpdates, noriskLog } from "../../utils/noriskUtils.js";
>>>>>>> 1db0ad0d
  import { addNotification } from "../../stores/notificationStore.js";
  import { delay } from "../../utils/svelteUtils.js";

  let dots = "";

  onMount(async () => {
    let interval = animateLoadingText();

    // due to migration to tauri 2.0
    // const unlisten = await onUpdaterEvent(({ error, status }) => {
    //   // This will log all updater events, including status updates and errors.
    //   noriskLog(`Updater event: ${error} ${status}`);
    // });

    try {
      const update = await check();

      if (update?.available) {
        noriskLog(`Installing update: ${manifest?.version} ${manifest?.body}`);

        // Install the update. This will also restart the app on Windows!
        await update.downloadAndInstall().catch(reason => {
          addNotification(reason);
        });
        noriskLog(`Update was installed`);

        isCheckingForUpdates.set(false);

        noriskLog(`Trying to relaunch`);

        await relaunch().catch(reason => {
          addNotification(reason);
        });
      } else {
        //TODO das kann in production weg
        await delay(1000);
        isCheckingForUpdates.set(false);
      }
    } catch (error) {
      isCheckingForUpdates.set(false);
      addNotification(error);
    }

    return () => {
      clearInterval(interval);
      unlisten();
    };
  });

  function animateLoadingText() {
    return setInterval(function() {
      dots += " .";
      if (dots.length > 6) {
        dots = "";
      }
    }, 500);
  }
</script>


<h1 class="branch-font primary-text" style="position:absolute"
    transition:scale={{ x: 15, duration: 300, easing: quintOut }}>Searching Updates{dots}</h1>

<style>
    .branch-font {
        font-family: 'Press Start 2P', serif;
        font-size: 18px;
        margin: 0;
        cursor: default;
    }
</style><|MERGE_RESOLUTION|>--- conflicted
+++ resolved
@@ -2,15 +2,9 @@
   import { quintOut } from "svelte/easing";
   import { scale } from "svelte/transition";
   import { onMount } from "svelte";
-<<<<<<< HEAD
   import { check } from "@tauri-apps/plugin-updater";
   import { relaunch } from "@tauri-apps/plugin-process";
-  import { isCheckingForUpdates, noriskError, noriskLog } from "../../utils/noriskUtils.js";
-=======
-  import { checkUpdate, installUpdate, onUpdaterEvent } from "@tauri-apps/api/updater";
-  import { relaunch } from "@tauri-apps/api/process";
   import { isCheckingForUpdates, noriskLog } from "../../utils/noriskUtils.js";
->>>>>>> 1db0ad0d
   import { addNotification } from "../../stores/notificationStore.js";
   import { delay } from "../../utils/svelteUtils.js";
 
