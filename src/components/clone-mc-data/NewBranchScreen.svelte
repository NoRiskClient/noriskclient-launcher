<script>
    import { branches, currentBranchIndex } from "../../stores/branchesStore.js";
    import { launcherOptions } from "../../stores/optionsStore.js";
    import { pop, replace } from "svelte-spa-router";
    import VirtualList from "../utils/VirtualList.svelte";
<<<<<<< HEAD
    import NewBranchMinecraftPathPopup from "./NewBranchMinecraftPathPopup.svelte";
    import { invoke } from "@tauri-apps/api/core";
=======
    import { invoke } from "@tauri-apps/api/tauri";
>>>>>>> 1db0ad0d
    import { onMount } from "svelte";
    import { runClient, noriskLog } from "../../utils/noriskUtils.js";
    import { addNotification } from "../../stores/notificationStore.js";
    import { openInputPopup } from "../../utils/popupUtils.js";

    const dontCloneDataText = "Don't clone any data";
    const cloneMinecraftDataText = "Clone Minecraft Data";

    let availableBranches = [];
    let path = '';

    onMount(() => {
        invoke("get_branches_from_folder").then(branches_from_folder => {
            availableBranches = branches_from_folder.filter(b => b != $branches[$currentBranchIndex]).map(b => b == ($launcherOptions.experimentalMode ? $launcherOptions.latestDevBranch : $launcherOptions.latestBranch) ? `${b} (last played)` : b)
            availableBranches.push(cloneMinecraftDataText);
            availableBranches.push(dontCloneDataText);
        }).catch(error => {
            addNotification("An error occurred while getting the branches: " + error);
        });
    });

    async function cloneBranchData(branch) {
        if (branch == null) {
            pop();
            runClient($branches[$currentBranchIndex], true);
            return;
        }

        noriskLog("Copying data from branch " + branch);
        replace("/copy-mc-data-progress");
        invoke("copy_branch_data", { oldBranch: branch, newBranch: $branches[$currentBranchIndex] }).then(() => {
            noriskLog("Data copied successfully!");
            pop();
            runClient($branches[$currentBranchIndex], true);
        }).catch(err => {
            addNotification("An error occurred while copying the data: " + err);
        });
    }

    async function openCloneMinecraftDataPopup() {
        invoke("get_default_mc_folder").then(res => {
            path = res;
            openInputPopup({
                title: "Select Minecraft Path",
                content: "Please select the minecraft data path you want to clone the data from.\nThe default value is your normal \".minecraft\" folder.",
                inputType: "FOLDER",
                inputName: "",
                inputValue: path,
                confirmButton: "Clone",
                titleFontSize: "15px",
                width: 35,
                height: 25,
                validateInput: (path) => path != '',
                onConfirm: (path) => cloneMinecraftData(path)
            })
        }).catch(err => {
            path = null;
            addNotification("An error occurred while getting the default minecraft folder: " + err);
        });
    }

    async function cloneMinecraftData(path) {
        noriskLog("Copying minecraft data from path: " + path);
        replace("/copy-mc-data-progress");
        invoke("copy_mc_data", { path: path, branch: $branches[$currentBranchIndex] }).then(() => {
            noriskLog("Minecraft data copied successfully!");
            pop();
            runClient($branches[$currentBranchIndex], true);
        }).catch(err => {
            addNotification("An error occurred while copying the minecraft data: " + err);
        });
    }
</script>

<div class="container">
    <div class="header">
        <h1>New Branch Detected</h1>
        <p>You have just started "{$branches[$currentBranchIndex]}" for the first time.<br>To make the transition cleaner and faster you can copy your settings and servers from other branches below.</p>
    </div>
    <div class="branches">
        <VirtualList height="20em" items={availableBranches} let:item>
            <div class="branch">
                <p class="branchName" class:red-text={item == dontCloneDataText} class:green-text={item == cloneMinecraftDataText}>{item}</p>
                {#if item == cloneMinecraftDataText}
                    <div class="buttons">
                        <p class="arrow cloneMinecraft">&gt;</p>
                        <!-- svelte-ignore a11y-click-events-have-key-events -->
                        <p class="cloneButton cloneMinecraft primary-text" on:click={openCloneMinecraftDataPopup}>Select Path</p>
                    </div>
                {:else if item == dontCloneDataText}
                    <!-- svelte-ignore a11y-click-events-have-key-events -->
                    <p class="staticArrow" on:click={() => cloneBranchData(null)}>-&gt;</p>
                {:else}
                    <div class="buttons">
                        <p class="arrow">&gt;</p>
                        <!-- svelte-ignore a11y-click-events-have-key-events -->
                        <p class="cloneButton primary-text" on:click={() => cloneBranchData(item.replace(' (last played)', ''))}>Clone</p>
                    </div>
                {/if}
            </div>
        </VirtualList>
    </div>
</div>
    
<style>
    .container {
        display: flex;
        flex-direction: column;
        align-items: center;
        height: 80vh;
        font-family: 'Press Start 2P', serif;
        color: var(--font-color);
        text-shadow: 2px 2px var(--font-color-text-shadow);
    }
    
    .header {
        display: flex;
        flex-direction: column;
        text-align: center;
        gap: 3em;
        height: 17.5em;
        padding-top: 2em;
    }

    .header h1 {
        font-size: 25px;
    }

    .header p {
        font-size: 12.5px;
        line-height: 17.5px;
        padding: 20px;
    }

    .branches {
        display: flex;
        flex-direction: column;
        width: 100vw;
        justify-content: center;
        align-items: center;
        height: max-content;
    }

    .branch {
        display: flex;
        justify-content: space-between;
        align-items: center;
        padding: 15px;
        background-color: var(--background-contrast-color);
        border-radius: 5px;
        margin-bottom: 1em;
        width: 80vw;
    }

    .branchName {
        font-size: 15px;
    }

    .branch:hover > * > .arrow {
        transform: translateX(60px);
    }
    
    .branch:hover > * > .arrow.cloneMinecraft {
        transform: translateX(200px);
    }

    .branch:hover > * > .cloneButton {
        transform: translateX(0px);
        opacity: 100%;
    }
    
    .arrow {
        position: absolute;
        font-size: 25px;
        padding-left: 40px;
        transform: translateX(20px);
        transition-duration: 200ms;
    }

    .arrow.cloneMinecraft {
        transform: translateX(110px);
    }

    .cloneButton {
        font-size: 15px;
        padding: 5px;
        border-radius: 7.5px;
        cursor: pointer;
        transform: translateX(100px);
        transition-duration: 200ms;
    }

    .buttons:hover > .cloneButton {
        transform: scale(1.175);
    }

    .cloneButton.cloneMinecraft {
        transform: translateX(230px);
    }

    .staticArrow {
        font-size: 25px;
        cursor: pointer;
        transition-duration: 200ms;
    }

    .staticArrow:hover {
        transform: scale(1.175);
        color: red;
        text-shadow: 2px 2px #460000;
    }
</style><|MERGE_RESOLUTION|>--- conflicted
+++ resolved
@@ -3,12 +3,7 @@
     import { launcherOptions } from "../../stores/optionsStore.js";
     import { pop, replace } from "svelte-spa-router";
     import VirtualList from "../utils/VirtualList.svelte";
-<<<<<<< HEAD
-    import NewBranchMinecraftPathPopup from "./NewBranchMinecraftPathPopup.svelte";
     import { invoke } from "@tauri-apps/api/core";
-=======
-    import { invoke } from "@tauri-apps/api/tauri";
->>>>>>> 1db0ad0d
     import { onMount } from "svelte";
     import { runClient, noriskLog } from "../../utils/noriskUtils.js";
     import { addNotification } from "../../stores/notificationStore.js";
