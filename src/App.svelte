<script>
  import Router from "./Router.svelte";
  import { onMount } from "svelte";
  import { defaultUser, fetchDefaultUserOrError } from "./stores/credentialsStore.js";
  import { fetchOptions } from "./stores/optionsStore.js";
  import { fetchBranches } from "./stores/branchesStore.js";
  import { fetchProfiles } from "./stores/profilesStore.js";
  import { listen } from "@tauri-apps/api/event";
  import { location, push } from "svelte-spa-router";
<<<<<<< HEAD
  import { isClientRunning, startProgress, getNoRiskUser, getMaintenanceMode } from "./utils/noriskUtils.js";
  import { getCurrentWebviewWindow } from "@tauri-apps/api/webviewWindow";
  import { invoke } from "@tauri-apps/api/core";
=======
  import { isClientRunning, startProgress, getNoRiskUser, getMaintenanceMode, noriskLog } from "./utils/noriskUtils.js";
  import { appWindow } from "@tauri-apps/api/window";
  import { invoke } from "@tauri-apps/api";
>>>>>>> 1db0ad0d
  import { addNotification } from "./stores/notificationStore.js";

  onMount(async () => {
    setTimeout(async () => {
      await getCurrentWebviewWindow().show();
    }, 300);
    await fetchOptions();
    await fetchDefaultUserOrError(false);
    await getNoRiskUser();
    await fetchBranches();
    await fetchProfiles();
    await getMaintenanceMode();

    let unlisten = await listen("client-exited", () => {
      isClientRunning.set(false);
      startProgress.set({
        progressBarMax: 0,
        progressBarProgress: 0,
        progressBarLabel: "",
      });
      if ($location !== "/logs") {
        push("/");
      }
    });

    const errorUnlisten = await listen("client-error", async (e) => {
      await invoke("open_minecraft_crash_window").catch(reason => {
        addNotification(reason);
      });
    });

    const userUnlisten = defaultUser.subscribe(async value => {
      noriskLog("Default User Was Updated.");
      await fetchBranches();
      await fetchProfiles();
    });

    return () => {
      unlisten();
      errorUnlisten();
      userUnlisten();
    };
  });
</script>

<main>
  <Router />
</main>

<style>
    :global(body) {
        --primary-color: #00afe8;
        --secondary-color: #00afe8;
        --primary-color-text-shadow: #094f86;
        --secondary-color-text-shadow: #094f86;
        --hover-color: #e1d1a9;
        --hover-color-text-shadow: #4f4732;
        --background-color: #F8F8F8;
        --background-contrast-color: #e7e7e7;
        --font-color: #161616;
        --font-color-text-shadow: #d0d0d0;
        --font-color-disabled: #858585;
        --dev-font-color: rgb(194, 165, 0);
        --dev-font-color-text-shadow: rgb(170, 144, 0);
        --green-text: #057605;
        --green-text-shadow: #074f07;
        transition: background-color 0.2s;
    }

    :global(body.dark-mode) {
        --primary-color: #00afe8;
        --secondary-color: #6163ff;
        --primary-color-text-shadow: #0d4754;
        --secondary-color-text-shadow: #18193b;
        --hover-color: #f4e4bd;
        --hover-color-text-shadow: #c5a7a7;
        --background-color: #1a191c;
        --background-contrast-color: #222126;
        --font-color: #e8e8e8;
        --font-color-text-shadow: #7a7777;
        --font-color-disabled: #878787;
        --dev-font-color: gold;
        --dev-font-color-text-shadow: rgb(189, 161, 2);
        --green-text: #00ff00;
        --green-text-shadow: #086b08;
    }

    :global(*) {
        color: var(--font-color);
        text-shadow: 2px 2px var(--font-color-text-shadow);
    }

    :global(.red-text) {
        color: red;
        text-shadow: 2px 2px #460000;
    }

    :global(.red-text-clickable) {
        color: red;
        text-shadow: 2px 2px #460000;
        cursor: pointer;
    }

    :global(.primary-text) {
        color: var(--primary-color);
        text-shadow: 2px 2px var(--primary-color-text-shadow);
    }

    :global(.green-text) {
        color: var(--green-text);
        text-shadow: 2px 2px var(--green-text-shadow);
    }
</style><|MERGE_RESOLUTION|>--- conflicted
+++ resolved
@@ -7,15 +7,9 @@
   import { fetchProfiles } from "./stores/profilesStore.js";
   import { listen } from "@tauri-apps/api/event";
   import { location, push } from "svelte-spa-router";
-<<<<<<< HEAD
-  import { isClientRunning, startProgress, getNoRiskUser, getMaintenanceMode } from "./utils/noriskUtils.js";
+  import { isClientRunning, startProgress, getNoRiskUser, getMaintenanceMode, noriskLog } from "./utils/noriskUtils.js";
   import { getCurrentWebviewWindow } from "@tauri-apps/api/webviewWindow";
   import { invoke } from "@tauri-apps/api/core";
-=======
-  import { isClientRunning, startProgress, getNoRiskUser, getMaintenanceMode, noriskLog } from "./utils/noriskUtils.js";
-  import { appWindow } from "@tauri-apps/api/window";
-  import { invoke } from "@tauri-apps/api";
->>>>>>> 1db0ad0d
   import { addNotification } from "./stores/notificationStore.js";
 
   onMount(async () => {
