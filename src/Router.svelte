--- conflicted
+++ resolved
@@ -3,13 +3,8 @@
 	import { setStillRunningCustomServer } from './stores/customServerLogsStore.js';
   import Router, { location } from "svelte-spa-router";
   import { onMount } from "svelte";
-<<<<<<< HEAD
   import { invoke } from "@tauri-apps/api/core";
-  import { isInMaintenanceMode, isClientRunning, noriskUser, checkApiStatus } from "./utils/noriskUtils.js";
-=======
-  import { invoke } from "@tauri-apps/api/tauri";
   import { isInMaintenanceMode, isClientRunning, noriskUser, checkApiStatus, noriskError, } from "./utils/noriskUtils.js";
->>>>>>> bedcd256
   import { addNotification } from "./stores/notificationStore.js";
   import { activePopup } from "./utils/popupUtils.js";
   import Home from "./pages/Home.svelte";
@@ -37,10 +32,7 @@
   import ApiOfflineScreen from "./components/maintenance-mode/ApiOfflineScreen.svelte";
   import { listen } from "@tauri-apps/api/event";
   import LaunchErrorModal from "./components/home/widgets/LaunchErrorModal.svelte";
-<<<<<<< HEAD
-=======
   import Popup from "./components/utils/Popup.svelte";
->>>>>>> bedcd256
 
   const routes = {
     "/": Home,
@@ -70,8 +62,6 @@
   onMount(async () => {
     apiIsOnline = await checkApiStatus();
 
-<<<<<<< HEAD
-=======
     const clientLaunchError = await listen("client-error", async (event) => {
       let reason = event.payload; // Extract the path from the event's payload
       // Remove the prefix "Failed to launch client:" if it exists
@@ -83,20 +73,16 @@
       launchErrorReason = reason
     });
 
->>>>>>> bedcd256
     invoke("check_if_custom_server_running").then((value) => {
       console.log(value);
       if (value[0] == true) {
         setStillRunningCustomServer(value[1]);
       }
     }).catch(error => addNotification("Failed to check if custom server is running: " + error));
-<<<<<<< HEAD
-=======
 
     return () => {
       clientLaunchError();
     };
->>>>>>> bedcd256
   });
 
   // Event Handler
@@ -142,12 +128,9 @@
     <ApiOfflineScreen />
   {:else if apiIsOnline === true}
     <Notifications />
-<<<<<<< HEAD
-=======
     {#if $activePopup != null}
       <Popup />
     {/if}
->>>>>>> bedcd256
     {#if $isInMaintenanceMode === true && !$noriskUser?.isDev}
       <MaintenanceMode />
     {:else if $isInMaintenanceMode === false || $noriskUser?.isDev}
