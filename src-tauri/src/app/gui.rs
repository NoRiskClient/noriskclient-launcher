--- conflicted
+++ resolved
@@ -9,14 +9,11 @@
     sync::{Arc, Mutex},
     thread,
 };
-<<<<<<< HEAD
-=======
 use std::convert::From;
 use std::fs::File;
 use std::io::BufRead;
 use std::io::Write;
 use image::GenericImageView;
->>>>>>> f72c7ea1
 
 use anyhow::Result;
 use chrono::Utc;
@@ -29,10 +26,7 @@
 use reqwest::multipart::{Form, Part};
 use serde::{Deserialize, Serialize};
 use sysinfo::{Pid, ProcessExt, System, SystemExt};
-<<<<<<< HEAD
 use tauri::api::dialog::blocking::FileDialogBuilder;
-=======
->>>>>>> f72c7ea1
 use tauri::{Manager, UserAttentionType, Window, WindowEvent};
 use tokio::{fs, io::AsyncReadExt};
 use uuid::Uuid;
