--- conflicted
+++ resolved
@@ -793,13 +793,8 @@
 }
 
 #[tauri::command]
-<<<<<<< HEAD
 async fn login_norisk_microsoft(options: LauncherOptions) -> Result<LoginData, String> {
     let auth_prepare_response = ApiEndpoints::auth_prepare_response().await;
-=======
-async fn login_norisk_microsoft(options: LauncherOptions, handle: tauri::AppHandle) -> Result<LoginData, String> {
-    let auth_prepare_response = ApiEndpoints::auth_prepare_response(options.experimental_mode).await;
->>>>>>> b274b95b
     match auth_prepare_response {
         Ok(response) => {
             // Hier kannst du auf die Daten von 'response' zugreifen
