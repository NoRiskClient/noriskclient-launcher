--- conflicted
+++ resolved
@@ -26,11 +26,8 @@
 };
 use once_cell::sync::Lazy;
 use reqwest::Client;
-<<<<<<< HEAD
-=======
 use tracing::debug;
 use tracing_subscriber::layer::SubscriberExt;
->>>>>>> cbdf7ba0
 
 pub mod app;
 pub mod minecraft;
